--- conflicted
+++ resolved
@@ -270,7 +270,7 @@
 // Namers returns the name system used by ConversionGenerators.
 func (g *genConversion) Namers(context *generator.Context) namer.NameSystems {
 	namers := g.ConversionGenerator.Namers(context)
-	namers["raw"] = namer.NewRawNamer(g.outputPackage, g.ConversionGenerator.ImportTracker)
+	namers["raw"] = namer.NewRawNamer(g.outputPackage, g.ImportTracker)
 	return namers
 }
 
@@ -319,129 +319,10 @@
 	return result
 }
 
-<<<<<<< HEAD
 func (g *genConversion) GenerateType(context *generator.Context, t *types.Type, w io.Writer) error {
-	if peerType := g.ConversionGenerator.GetPeerTypeFor(context, t); peerType != nil {
+	if peerType := g.GetPeerTypeFor(context, t); peerType != nil {
 		if err := g.ConversionGenerator.GenerateType(context, t, w); err != nil {
 			return err
-=======
-func (g *genConversion) Filter(c *generator.Context, t *types.Type) bool {
-	convertibleWithPeer := func() bool {
-		peerType := getPeerTypeFor(c, t, g.peerPackages)
-		if peerType == nil {
-			return false
-		}
-		if !g.convertibleOnlyWithinPackage(t, peerType) {
-			return false
-		}
-		g.types = append(g.types, t)
-		return true
-	}()
-
-	explicitlyConvertible := func() bool {
-		inTypes := getExplicitFromTypes(t)
-		if len(inTypes) == 0 {
-			return false
-		}
-		for i := range inTypes {
-			pair := conversionPair{
-				inType:  &types.Type{Name: inTypes[i]},
-				outType: t,
-			}
-			g.explicitConversions = append(g.explicitConversions, pair)
-		}
-		return true
-	}()
-
-	return convertibleWithPeer || explicitlyConvertible
-}
-
-func (g *genConversion) isOtherPackage(pkg string) bool {
-	if pkg == g.outputPackage {
-		return false
-	}
-	if strings.HasSuffix(pkg, `"`+g.outputPackage+`"`) {
-		return false
-	}
-	return true
-}
-
-func (g *genConversion) Imports(c *generator.Context) (imports []string) {
-	var importLines []string
-	for _, singleImport := range g.imports.ImportLines() {
-		if g.isOtherPackage(singleImport) {
-			importLines = append(importLines, singleImport)
-		}
-	}
-	return importLines
-}
-
-func argsFromType(inType, outType *types.Type) generator.Args {
-	return generator.Args{
-		"inType":  inType,
-		"outType": outType,
-	}
-}
-
-const nameTmpl = "Convert_$.inType|publicIT$_To_$.outType|publicIT$"
-
-func (g *genConversion) preexists(inType, outType *types.Type) (*types.Type, bool) {
-	function, ok := g.manualConversions[conversionPair{inType, outType}]
-	return function, ok
-}
-
-func (g *genConversion) Init(c *generator.Context, w io.Writer) error {
-	if klog.V(5) {
-		if m, ok := g.useUnsafe.(equalMemoryTypes); ok {
-			var result []string
-			klog.Infof("All objects without identical memory layout:")
-			for k, v := range m {
-				if v {
-					continue
-				}
-				result = append(result, fmt.Sprintf("  %s -> %s = %t", k.inType, k.outType, v))
-			}
-			sort.Strings(result)
-			for _, s := range result {
-				klog.Infof(s)
-			}
-		}
-	}
-	sw := generator.NewSnippetWriter(w, c, "$", "$")
-	sw.Do("func init() {\n", nil)
-	sw.Do("localSchemeBuilder.Register(RegisterConversions)\n", nil)
-	sw.Do("}\n", nil)
-
-	scheme := c.Universe.Type(types.Name{Package: runtimePackagePath, Name: "Scheme"})
-	schemePtr := &types.Type{
-		Kind: types.Pointer,
-		Elem: scheme,
-	}
-	sw.Do("// RegisterConversions adds conversion functions to the given scheme.\n", nil)
-	sw.Do("// Public to allow building arbitrary schemes.\n", nil)
-	sw.Do("func RegisterConversions(s $.|raw$) error {\n", schemePtr)
-	for _, t := range g.types {
-		peerType := getPeerTypeFor(c, t, g.peerPackages)
-		if _, found := g.preexists(t, peerType); !found {
-			args := argsFromType(t, peerType).With("Scope", types.Ref(conversionPackagePath, "Scope"))
-			sw.Do("if err := s.AddGeneratedConversionFunc((*$.inType|raw$)(nil), (*$.outType|raw$)(nil), func(a, b interface{}, scope $.Scope|raw$) error { return "+nameTmpl+"(a.(*$.inType|raw$), b.(*$.outType|raw$), scope) }); err != nil { return err }\n", args)
-		}
-		if _, found := g.preexists(peerType, t); !found {
-			args := argsFromType(peerType, t).With("Scope", types.Ref(conversionPackagePath, "Scope"))
-			sw.Do("if err := s.AddGeneratedConversionFunc((*$.inType|raw$)(nil), (*$.outType|raw$)(nil), func(a, b interface{}, scope $.Scope|raw$) error { return "+nameTmpl+"(a.(*$.inType|raw$), b.(*$.outType|raw$), scope) }); err != nil { return err }\n", args)
-		}
-	}
-
-	for i := range g.explicitConversions {
-		args := argsFromType(g.explicitConversions[i].inType, g.explicitConversions[i].outType).With("Scope", types.Ref(conversionPackagePath, "Scope"))
-		sw.Do("if err := s.AddGeneratedConversionFunc((*$.inType|raw$)(nil), (*$.outType|raw$)(nil), func(a, b interface{}, scope $.Scope|raw$) error { return "+nameTmpl+"(a.(*$.inType|raw$), b.(*$.outType|raw$), scope) }); err != nil { return err }\n", args)
-	}
-
-	var pairs []conversionPair
-	for pair, t := range g.manualConversions {
-		if t.Name.Package != g.outputPackage {
-			continue
->>>>>>> 48bc59a9
 		}
 	}
 
@@ -503,7 +384,7 @@
 	sw.Do("return nil\n", nil)
 	sw.Do("}\n\n", nil)
 
-	if _, found := g.ConversionGenerator.Preexists(inType, outType); found {
+	if _, found := g.Preexists(inType, outType); found {
 		// There is a public manual Conversion method: use it.
 	} else {
 		// Emit a public conversion function.
@@ -519,7 +400,7 @@
 		"name": outMember.Name,
 		"type": outMember.Type,
 	}
-	if function, ok := g.ConversionGenerator.Preexists(inType, outMember.Type); ok {
+	if function, ok := g.Preexists(inType, outMember.Type); ok {
 		args := memberArgs.With("function", function)
 		sw.Do("if err := $.function|raw$(&values, &out.$.name$, s); err != nil {\n", args)
 		sw.Do("return err\n", nil)
@@ -529,7 +410,7 @@
 	switch {
 	case outMember.Type == types.String:
 		sw.Do("out.$.name$ = values[0]\n", memberArgs)
-	case g.ConversionGenerator.CanUseUnsafeConversion(inType, outMember.Type):
+	case g.CanUseUnsafeConversion(inType, outMember.Type):
 		args := memberArgs.With("Pointer", types.Ref("unsafe", "Pointer"))
 		switch inType.Kind {
 		case types.Pointer:
@@ -613,10 +494,14 @@
 	sw.Do("func RegisterConversions(s $.|raw$) error {\n", schemePtr)
 	for _, t := range g.generatedTypes {
 		peerType := g.GetPeerTypeFor(context, t)
-		args := argsFromType(t, peerType).With("Scope", types.Ref(conversionPackagePath, "Scope"))
-		sw.Do("if err := s.AddGeneratedConversionFunc((*$.inType|raw$)(nil), (*$.outType|raw$)(nil), func(a, b interface{}, scope $.Scope|raw$) error { return "+genericconversiongenerator.ConversionFunctionName(t, peerType)+"(a.(*$.inType|raw$), b.(*$.outType|raw$), scope) }); err != nil { return err }\n", args)
-		args = argsFromType(peerType, t).With("Scope", types.Ref(conversionPackagePath, "Scope"))
-		sw.Do("if err := s.AddGeneratedConversionFunc((*$.inType|raw$)(nil), (*$.outType|raw$)(nil), func(a, b interface{}, scope $.Scope|raw$) error { return "+genericconversiongenerator.ConversionFunctionName(peerType, t)+"(a.(*$.inType|raw$), b.(*$.outType|raw$), scope) }); err != nil { return err }\n", args)
+		if _, found := g.Preexists(t, peerType); !found {
+			args := argsFromType(t, peerType).With("Scope", types.Ref(conversionPackagePath, "Scope"))
+			sw.Do("if err := s.AddGeneratedConversionFunc((*$.inType|raw$)(nil), (*$.outType|raw$)(nil), func(a, b interface{}, scope $.Scope|raw$) error { return "+genericconversiongenerator.ConversionFunctionName(t, peerType)+"(a.(*$.inType|raw$), b.(*$.outType|raw$), scope) }); err != nil { return err }\n", args)
+		}
+		if _, found := g.Preexists(peerType, t); !found {
+			args := argsFromType(peerType, t).With("Scope", types.Ref(conversionPackagePath, "Scope"))
+			sw.Do("if err := s.AddGeneratedConversionFunc((*$.inType|raw$)(nil), (*$.outType|raw$)(nil), func(a, b interface{}, scope $.Scope|raw$) error { return "+genericconversiongenerator.ConversionFunctionName(peerType, t)+"(a.(*$.inType|raw$), b.(*$.outType|raw$), scope) }); err != nil { return err }\n", args)
+		}
 	}
 
 	for _, pair := range g.explicitConversions {
